--- conflicted
+++ resolved
@@ -66,22 +66,6 @@
     return output_path
 
 
-<<<<<<< HEAD
-def _write_cluster_config(run_id: RunId, task, cluster_config_template: str, docker_config=None):
-    return _fill_template(
-        cluster_config_template,
-        {
-            'instance_type': task.best_resources.types,
-            'run_id': run_id,
-            'setup_command': task.setup,
-            'workdir': task.workdir,
-            'docker_image': task.docker_image,#'rayproject/ray-ml:latest-gpu',
-            'container_name': task.container_name, #'resnet_container',
-            'num_workers': 1,
-
-        },
-    )
-=======
 def _write_cluster_config(run_id: RunId, task, cluster_config_template: str):
     cloud = task.best_resources.cloud
     resources_vars = cloud.make_deploy_resources_variables(task)
@@ -92,8 +76,10 @@
                 'run_id': run_id,
                 'setup_command': task.setup,
                 'workdir': task.workdir,
+                'docker_image': task.docker_image,#'rayproject/ray-ml:latest-gpu',
+                'container_name': task.container_name, #'resnet_container',
+                'num_workers': 1,
             }))
->>>>>>> 7125906e
 
 
 def _execute_single_node_command(ip, command, private_key="~/.ssh/ray-autoscaler_us-west-2.pem", container_name="resnet_container"):
@@ -108,11 +94,7 @@
 
 
 def _get_run_id() -> RunId:
-<<<<<<< HEAD
-    return 'sky_distributed' #+ datetime.datetime.now().strftime('%Y-%m-%d-%H-%M-%S-%f')
-=======
     return 'sky-' + datetime.datetime.now().strftime('%Y-%m-%d-%H-%M-%S-%f')
->>>>>>> 7125906e
 
 
 class EventLogger:
@@ -141,23 +123,11 @@
         self.step_desc = step_desc
         self.execute_fn = execute_fn
 
-<<<<<<< HEAD
-    def run(self, pipe_stdout=False, **kwargs) -> subprocess.CompletedProcess:
-=======
-    def run(self, **kwargs) -> subprocess.Popen:
->>>>>>> 7125906e
+    def run(self, **kwargs) -> subprocess.CompletedProcess:
         log_path = os.path.join(self.runner.logs_root, f'{self.step_id}.log')
         log_abs_path = os.path.abspath(log_path)
         tail_cmd = f'tail -n100 -f {log_abs_path}'
         if STREAM_LOGS_TO_CONSOLE:
-<<<<<<< HEAD
-            return subprocess.run(
-                self.execute_fn + f' 2>&1 | tee {log_path}',
-                shell=True,
-                check=True,
-                stdout = subprocess.PIPE if pipe_stdout else None,
-            )  # TODO: `ray up` has a bug where if you redirect stdout and stderr, stdout is not flushed.
-=======
             with open(log_path, 'w') as fout:
                 proc = subprocess.Popen(
                     self.shell_command,
@@ -176,7 +146,6 @@
                         proc.args,
                     )
                 return proc
->>>>>>> 7125906e
         else:
             print(
                 f'To view progress: {Style.BRIGHT}{tail_cmd}{Style.RESET_ALL}')
@@ -184,7 +153,9 @@
                 self.execute_fn + f' 2>&1 >{log_path}',
                 shell=True,
                 check=True,
-                stdout = subprocess.PIPE if pipe_stdout else None,
+                stdout=subprocess.PIPE,
+                stderr=subprocess.STDOUT,
+                text=True,
             )
 
 
@@ -233,13 +204,13 @@
                 )
                 if  isinstance(step.execute_fn, str):
                     if 'ray get-head-ip' in step.execute_fn:
-                        output = step.run(pipe_stdout=True)
+                        output = step.run()
                         str_output = output.stdout.decode('utf-8')
                         ips = re.findall(r"\d{1,3}\.\d{1,3}\.\d{1,3}\.\d{1,3}",str_output)
                         assert len(ips)==1
                         self.cluster_ips['head'] = ips[0]
                     elif 'ray get-worker-ips' in step.execute_fn:
-                        output = step.run(pipe_stdout=True)
+                        output = step.run()
                         str_output = output.stdout.decode('utf-8')
                         ips = re.findall(r"\d{1,3}\.\d{1,3}\.\d{1,3}\.\d{1,3}",str_output)
                         self.cluster_ips['workers'] = ips
@@ -297,13 +268,10 @@
     if dryrun:
         return
 
-<<<<<<< HEAD
     global CLUSTER_CONFIG_FILE
     CLUSTER_CONFIG_FILE = cluster_config_file
 
-=======
     # FIXME: if a command fails, stop the rest.
->>>>>>> 7125906e
     runner = Runner(run_id)
     runner.add_step('provision', 'Provision resources',
                     f'ray up -y {cluster_config_file} --no-config-cache')
