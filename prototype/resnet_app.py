import json 
import sky
from sky import clouds

import time_estimators

##############################
# Options for inputs:
#
#  P0:
#    - read from the specified cloud store, continuously
#    - sync submission-site local files to remote FS
#
#  1. egress from the specified cloud store, to local
#
#  TODO: if egress, what bucket to use for the destination cloud store?
#
##############################
# Options for outputs:
#
#  P0. write to local only (don't destroy VM at the end)
#
#  P1. write to local, sync to a specified cloud's bucket
#
#  P2. continuously write checkpoints to a specified cloud's bucket
#       TODO: this is data egress from run_cloud; not taken into account

with sky.Dag() as dag:
    # The working directory contains all code and will be synced to remote.
    workdir = '~/Downloads/tpu'

    docker_image = 'rayproject/ray-ml:latest-gpu'
    container_name = 'resnet_container'

    # The setup command.  Will be run under the working directory.
    setup = 'pip install --upgrade pip && \
<<<<<<< HEAD
           pip install ray[default] awscli && \
           conda create -n resnet python=3.7 -y && \
           conda activate resnet && \
           pip install tensorflow==2.5.0 pyyaml ray[default] awscli && \
           cd models && pip install -e .'


    # Post setup function. Run after `ray up *.yml` completes. Returns dictionary of commands to be run on each corresponding node.
    def post_setup_fn(ip_dict):
        command_dict = {}
        ip_list = [ip_dict['head']] + ip_dict['workers']
        tf_config = {'cluster': {'worker': [ip + ':8008' for ip in ip_list]}, 'task': {'type': 'worker', 'index': -1}}
        for i, ip in enumerate(ip_list):
            tf_config['task']['index'] = i
            str_tf_config = json.dumps(tf_config).replace('"', '\\"')
            command_dict[ip] = "echo \"export TF_CONFIG='" + str_tf_config + "'\" >> ~/.bashrc"
        return command_dict

    # The command to run.  Will be run under the working directory.
    def run_fn(ip_dict):
        ip_list = [ip_dict['head']] + ip_dict['workers']
        run_dict = {}
        for i, ip in enumerate(ip_list):
            run_dict[ip] = 'source ~/.bashrc && \
            source activate resnet && \
            rm -rf resnet_model-dir && \
            python models/official/resnet/resnet_main.py --use_tpu=False \
            --mode=train --train_batch_size=4 --train_steps=2000 \
            --iterations_per_loop=125 \
            --data_dir=gs://cloud-tpu-test-datasets/fake_imagenet \
            --model_dir=resnet-model-dir \
            --amp --xla --loss_scale=128'
        return run_dict

    run = run_fn
=======
        conda activate resnet || \
          (conda create -n resnet python=3.7 -y && \
           conda activate resnet && \
           pip install tensorflow==2.4.0 pyyaml && \
           cd models && pip install -e .)'

    # The command to run.  Will be run under the working directory.
    run = 'conda activate resnet && \
        python -u models/official/resnet/resnet_main.py --use_tpu=False \
        --mode=train --train_batch_size=256 --train_steps=250 \
        --iterations_per_loop=125 \
        --data_dir=gs://cloud-tpu-test-datasets/fake_imagenet \
        --model_dir=resnet-model-dir \
        --amp --xla --loss_scale=128'
>>>>>>> 7125906e

    train = sky.Task(
        'train',
        workdir=workdir,
        setup=setup,
        post_setup_fn = post_setup_fn,
        docker_image = docker_image,
        container_name = container_name,
        run=run,
    )

    train.set_inputs('gs://cloud-tpu-test-datasets/fake_imagenet',
                     estimated_size_gigabytes=70)
    train.set_outputs('resnet-model-dir', estimated_size_gigabytes=0.1)
    train.set_resources({
        ##### Fully specified
        # sky.Resources(clouds.AWS(), 'p3.2xlarge'),
        # sky.Resources(clouds.GCP(), 'n1-standard-16'),
        # sky.Resources(
        #     clouds.GCP(),
        #     'n1-standard-8',
        #     # Options: 'V100', {'V100': <num>}.
        #     'V100',
        # ),
        ##### Partially specified
        sky.Resources(accelerators='V100'),
        # sky.Resources(accelerators='tpu-v3-8'),
        # sky.Resources(clouds.AWS(), accelerators={'V100': 4}),
        # sky.Resources(clouds.AWS(), accelerators='V100'),
    })

    # Optionally, specify a time estimator: Resources -> time in seconds.
    # train.set_time_estimator(time_estimators.resnet50_estimate_runtime)

dag = sky.Optimizer.optimize(dag, minimize=sky.Optimizer.COST)
# sky.execute(dag, dryrun=True)
sky.execute(dag)<|MERGE_RESOLUTION|>--- conflicted
+++ resolved
@@ -34,7 +34,6 @@
 
     # The setup command.  Will be run under the working directory.
     setup = 'pip install --upgrade pip && \
-<<<<<<< HEAD
            pip install ray[default] awscli && \
            conda create -n resnet python=3.7 -y && \
            conda activate resnet && \
@@ -70,22 +69,6 @@
         return run_dict
 
     run = run_fn
-=======
-        conda activate resnet || \
-          (conda create -n resnet python=3.7 -y && \
-           conda activate resnet && \
-           pip install tensorflow==2.4.0 pyyaml && \
-           cd models && pip install -e .)'
-
-    # The command to run.  Will be run under the working directory.
-    run = 'conda activate resnet && \
-        python -u models/official/resnet/resnet_main.py --use_tpu=False \
-        --mode=train --train_batch_size=256 --train_steps=250 \
-        --iterations_per_loop=125 \
-        --data_dir=gs://cloud-tpu-test-datasets/fake_imagenet \
-        --model_dir=resnet-model-dir \
-        --amp --xla --loss_scale=128'
->>>>>>> 7125906e
 
     train = sky.Task(
         'train',
